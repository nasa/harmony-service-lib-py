.PHONY: clean build publish test install

VERSION ?= $(shell git describe --tags | sed 's/-/\+/' | sed 's/-/\./g')
REPO ?= https://upload.pypi.org/legacy/
REPO_USER ?= __token__
REPO_PASS ?= unset

version:
	sed -i.bak "s/__version__ .*/__version__ = \"$(VERSION)\"/" harmony/__init__.py && rm harmony/__init__.py.bak

build: clean version
	python -m pip install --upgrade --quiet setuptools wheel twine build
	python -m build

publish: build
	python -m twine check dist/*
	python -m twine upload --username "$(REPO_USER)" --password "$(REPO_PASS)" --repository-url "$(REPO)" dist/*

clean:
	rm -rf build dist *.egg-info || true

# HARMONY-1188 - revert this command to:
# pip install -e .[dev]
install:
	pip install pip --upgrade
	pip install -r dev-requirements.txt
	pip install -r requirements.txt

lint:
	flake8 harmony

test:
	pytest --cov=harmony tests

test-no-warnings:
	pytest --disable-warnings --cov=harmony tests

# HARMONY-1908 - Ignore jinja2 vulnerability (safety ID 70612)
cve-check:
<<<<<<< HEAD
	safety check -i 72236
=======
	safety check -i 70612
>>>>>>> 13cec34a
<|MERGE_RESOLUTION|>--- conflicted
+++ resolved
@@ -37,8 +37,4 @@
 
 # HARMONY-1908 - Ignore jinja2 vulnerability (safety ID 70612)
 cve-check:
-<<<<<<< HEAD
-	safety check -i 72236
-=======
-	safety check -i 70612
->>>>>>> 13cec34a
+	safety check -i 70612