--- conflicted
+++ resolved
@@ -1,5 +1,4 @@
-<<<<<<< HEAD
-## 2020/11/10
+## 2020/11/12
 
 * Adds full support for Earthdata Login (EDL) Bearer tokens. The
   Service Lib now acquires a shared EDL token based on the user's
@@ -16,9 +15,19 @@
   allow tests to run without setting them. Note that downloads will
   fail in a production environment if environment vars are not
   properly set.
+* Adds validation to the environment variables at startup and will
+  fail to startup if required variables are unset. It will also warn
+  of other conditions, and will output the value of all environment
+  variables at a debug level of 'INFO'.
 
-## 2020/10/20
-=======
+Upgrading:
+
+* When upgrading, be sure to set all required environment
+  variables. See the README for an explanation of all variables, their
+  meaning and use, and under what conditions they are required or
+  optional.
+
+
 ## 2020/11/09
 
 * Deprecates callback-style invocations in favor of STAC invocations.  Everything is
@@ -26,7 +35,6 @@
   chaining.
 
 ## [v0.0.25] - 2020/10/20
->>>>>>> 38e81de2
 
 * Bug fix: Handle Authentication HTTP headers & cookies correctly so
   downloads from TEA work whether or not TEA is in the same AWS region
