#!/usr/bin/env python
# -*- coding: utf-8 -*-

# For a fully annotated version of this file and what it does, see
# https://github.com/pypa/sampleproject/blob/master/setup.py

# To upload this file to PyPI you must build it then upload it:
# python setup.py sdist bdist_wheel  # build in 'dist' folder
# python-m twine upload dist/*  # 'twine' must be installed: 'pip install twine'
#
# 2024-09-24 - Updated to use pyproject.toml.

from setuptools import setup

<<<<<<< HEAD
DEPENDENCIES = []
with open("requirements.txt", "r") as f:
    DEPENDENCIES = f.read().strip().split('\n')

DEV_DEPENDENCIES = []
with open("dev-requirements.txt", "r") as f:
    DEV_DEPENDENCIES = f.read().strip().split('\n')

EXCLUDE_FROM_PACKAGES = ["contrib", "docs", "tests*"]
CURDIR = os.path.abspath(os.path.dirname(__file__))

with io.open(os.path.join(CURDIR, "README.md"), "r", encoding="utf-8") as f:
    README = f.read()


def get_version():
    main_file = os.path.join(CURDIR, "harmony_service_lib", "__init__.py")
    _version_re = re.compile(r"__version__\s+=\s+(?P<version>.*)")
    with open(main_file, "r", encoding="utf8") as f:
        match = _version_re.search(f.read())
        version = match.group("version") if match is not None else '"unknown"'
    return str(ast.literal_eval(version))


setup(
    name="harmony-service-lib",
    version=get_version(),
    author="NASA EOSDIS Harmony Team",
    author_email="patrick@element84.com",
    description=("A library for Python-based Harmony services to parse incoming messages, "
                 "fetch data, stage data, and call back to Harmony"),
    long_description=README,
    long_description_content_type="text/markdown",
    url="https://github.com/nasa/harmony-service-lib-py",
    packages=find_packages(exclude=EXCLUDE_FROM_PACKAGES),
    include_package_data=True,
    keywords=[],
    scripts=[],
    entry_points={
        "console_scripts": ["harmony-service-lib=harmony_service_lib.cli.__main__:main"]
    },
    zip_safe=False,
    install_requires=DEPENDENCIES,
    # HARMONY-1188 - uncomment this
    # extras_require={
    #     'dev': DEV_DEPENDENCIES
    # },
    test_suite="tests",
    python_requires=">=3.8",
    # license and classifier list:
    # https://pypi.org/pypi?%3Aaction=list_classifiers
    license="License :: OSI Approved :: Apache Software License",
    classifiers=[
        "Programming Language :: Python",
        "Programming Language :: Python :: 3",
        "Operating System :: OS Independent"
    ],
)
=======
setup()
>>>>>>> 2ebef48f
<|MERGE_RESOLUTION|>--- conflicted
+++ resolved
@@ -12,65 +12,4 @@
 
 from setuptools import setup
 
-<<<<<<< HEAD
-DEPENDENCIES = []
-with open("requirements.txt", "r") as f:
-    DEPENDENCIES = f.read().strip().split('\n')
-
-DEV_DEPENDENCIES = []
-with open("dev-requirements.txt", "r") as f:
-    DEV_DEPENDENCIES = f.read().strip().split('\n')
-
-EXCLUDE_FROM_PACKAGES = ["contrib", "docs", "tests*"]
-CURDIR = os.path.abspath(os.path.dirname(__file__))
-
-with io.open(os.path.join(CURDIR, "README.md"), "r", encoding="utf-8") as f:
-    README = f.read()
-
-
-def get_version():
-    main_file = os.path.join(CURDIR, "harmony_service_lib", "__init__.py")
-    _version_re = re.compile(r"__version__\s+=\s+(?P<version>.*)")
-    with open(main_file, "r", encoding="utf8") as f:
-        match = _version_re.search(f.read())
-        version = match.group("version") if match is not None else '"unknown"'
-    return str(ast.literal_eval(version))
-
-
-setup(
-    name="harmony-service-lib",
-    version=get_version(),
-    author="NASA EOSDIS Harmony Team",
-    author_email="patrick@element84.com",
-    description=("A library for Python-based Harmony services to parse incoming messages, "
-                 "fetch data, stage data, and call back to Harmony"),
-    long_description=README,
-    long_description_content_type="text/markdown",
-    url="https://github.com/nasa/harmony-service-lib-py",
-    packages=find_packages(exclude=EXCLUDE_FROM_PACKAGES),
-    include_package_data=True,
-    keywords=[],
-    scripts=[],
-    entry_points={
-        "console_scripts": ["harmony-service-lib=harmony_service_lib.cli.__main__:main"]
-    },
-    zip_safe=False,
-    install_requires=DEPENDENCIES,
-    # HARMONY-1188 - uncomment this
-    # extras_require={
-    #     'dev': DEV_DEPENDENCIES
-    # },
-    test_suite="tests",
-    python_requires=">=3.8",
-    # license and classifier list:
-    # https://pypi.org/pypi?%3Aaction=list_classifiers
-    license="License :: OSI Approved :: Apache Software License",
-    classifiers=[
-        "Programming Language :: Python",
-        "Programming Language :: Python :: 3",
-        "Operating System :: OS Independent"
-    ],
-)
-=======
-setup()
->>>>>>> 2ebef48f
+setup()